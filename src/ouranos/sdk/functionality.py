from __future__ import annotations

import asyncio
from abc import ABC, abstractmethod
from logging import Logger, getLogger
import os
import re
from typing import ClassVar, Type
import warnings

from ouranos import db, scheduler, setup_loop
from ouranos.core.config import ConfigDict
from ouranos.core.database.init import create_base_data
from ouranos.sdk.runner import Runner, runner


pattern = re.compile(r'(?<!^)(?=[A-Z])')


class _State:
    common_initialized: bool = False


class Functionality(ABC):
    _is_microservice: bool = True
<<<<<<< HEAD
    _runner: ClassVar[Runner] = runner
=======
    _runner: ClassVar[Runner] = Runner()
>>>>>>> 03ec2c59
    workers: int = 0

    def __init__(
            self,
            config: ConfigDict,
            *,
            microservice: bool | None = None,
            **kwargs
    ) -> None:
        """ Create a new `Functionality` instance.
        `Functionality` instances are the base working units of Ouranos. They
        can be divided into core functionalities (the aggregator and the web
        api) and all the plugins.

        :param config: The configuration to provide as a `BaseConfigDict`.
        :param microservice: Whether the functionality is run as a microservice.
                             If set to false, some config checks will be done.
        """
        self.name = format_functionality_name(self.__class__)
        self.logger: Logger = getLogger(f"ouranos.{self.name}")
        self.config: ConfigDict = config
        self._status: bool = False

        if microservice is not None:
            self._is_microservice = microservice
        if self._is_microservice and "memory://" in self.config["DISPATCHER_URL"]:
            self.logger.warning(
                "Using Ouranos as microservices and the memory-based dispatcher. "
                "This could lead to errors as some data won't "
                "be transferred between the different microservices.")

    def _fmt_exc(self, e: BaseException) -> str:
        """Format exception for logging."""
        return f"`{e.__class__.__name__}: {e}`"

    async def init_the_db(self) -> None:
        """Initialize the database."""
        try:
            self.logger.info("Initializing the database")
            db.init(self.config)
            await create_base_data(self.logger)
        except Exception as e:
            self.logger.error(f"Database initialization failed: {self._fmt_exc(e)}")
            raise

    async def _init_common(self) -> None:
        """Initialize common resources."""
        if _State.common_initialized:
            return

        try:
            await self.init_the_db()
            scheduler.start()
            _State.common_initialized = True
        except Exception as e:
            self.logger.error(f"Common initialization failed: {self._fmt_exc(e)}")
            raise

    async def _clear_common(self) -> None:
        """Clear common resources."""
        if not _State.common_initialized:
            return

        try:
            scheduler.remove_all_jobs()
            scheduler.shutdown()
        except Exception as e:
            self.logger.error(f"Failed to clear common resources: {self._fmt_exc(e)}")
            raise

    async def initialize(self) -> None:
        """Hook for subclasses to initialize resources."""
        pass

    @abstractmethod
    async def startup(self) -> None:
        """Start the functionality (implemented by subclasses)."""
        raise NotImplementedError

    @abstractmethod
    async def shutdown(self) -> None:
        """Shutdown the functionality (implemented by subclasses)."""
        raise NotImplementedError

    async def post_shutdown(self) -> None:
        """Hook for subclasses to perform post-shutdown cleanup."""
        pass

    async def complete_startup(self) -> None:
        """Start the functionality and all required resources."""
        if self._status:
            raise RuntimeError(f"{self.__class__.__name__} has already started")

        pid = os.getpid()
        self.logger.info(f"Starting Ouranos' {self.__class__.__name__} [{pid}]")
        
        try:
            await self._init_common()
            await self.initialize()
            await self.startup()
        except Exception as e:
            self.logger.error(f"Error while starting [{pid}]: {self._fmt_exc(e)}")
            raise
        else:
            self.logger.info(f"Ouranos' {self.__class__.__name__} started successfully [{pid}]")
            self._status = True

    async def complete_shutdown(self) -> None:
        """Shutdown the functionality and clean up resources."""
        if not self._status:
            raise RuntimeError(f"Ouranos' {self.__class__.__name__} is not running")
            
        pid = os.getpid()
        self.logger.info(f"Stopping Ouranos' {self.__class__.__name__} [{pid}]")

        try:
            await self.shutdown()
            await self.post_shutdown()
        except asyncio.CancelledError:
            self.logger.warning("Shutdown was cancelled")
        finally:
            self._status = False
            self.logger.info(f"Ouranos' {self.__class__.__name__} stopped [{pid}]")

    def run(self) -> None:
        """Run the functionality until completion or interruption."""
        try:
            setup_loop()
            asyncio.run(self._run())
        except Exception as e:
            self.logger.error(f"Fatal error in run loop: {self._fmt_exc(e)}")
            raise

    async def _run(self) -> None:
        await self.complete_startup()
        await self._runner.run_until_stop()
        await self.complete_shutdown()

    def stop(self) -> None:
        """Stop the functionality gracefully."""
        if not self._status:
            return

        self._runner.stop()


def format_functionality_name(functionality: Type[Functionality]) -> str:
    """Convert CamelCase class name to snake_case functionality name."""
    return pattern.sub('_', functionality.__name__).lower()


def run_functionality_forever(
        functionality_cls: Type[Functionality],
        config_profile: str | None = None,
        *args,
        **kwargs
) -> None:
    """
    Deprecated: Run a functionality forever.
    Use Plugin instead.
    """
    warnings.warn(
        "`run_functionality_forever` is deprecated, run the functionality "
        "via a `Plugin` instead",
        DeprecationWarning,
        stacklevel=2
    )
    functionality = functionality_cls(config_profile, *args, **kwargs)
    functionality.run()<|MERGE_RESOLUTION|>--- conflicted
+++ resolved
@@ -23,11 +23,7 @@
 
 class Functionality(ABC):
     _is_microservice: bool = True
-<<<<<<< HEAD
     _runner: ClassVar[Runner] = runner
-=======
-    _runner: ClassVar[Runner] = Runner()
->>>>>>> 03ec2c59
     workers: int = 0
 
     def __init__(
