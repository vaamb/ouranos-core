--- conflicted
+++ resolved
@@ -90,14 +90,12 @@
     app_router.default_response_class = JSONResponse
     prefix.include_router(auth_router)
 
-<<<<<<< HEAD
+    logger.debug("Loading gaia-related routes")
     from .routes.gaia import router as gaia_router
     gaia_router.default_response_class = JSONResponse
     prefix.include_router(gaia_router)
 
-=======
     logger.debug("Loading system-related routes")
->>>>>>> bdf92d49
     from .routes.system import router as system_router
     system_router.default_response_class = JSONResponse
     prefix.include_router(system_router)
